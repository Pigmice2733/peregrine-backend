--- conflicted
+++ resolved
@@ -40,11 +40,7 @@
       - image: circleci/golang:1.11
     steps:
       - checkout
-<<<<<<< HEAD
-      - run: go get -v -t -d ./...
       - run: go generate ./...
-=======
->>>>>>> 90cf422f
       - run: mkdir -p /tmp/builds
       - run: go build -o /tmp/builds/peregrine cmd/peregrine/main.go
       - run: go build -o /tmp/builds/migrate cmd/migrate/main.go
@@ -61,11 +57,7 @@
       - image: circleci/golang:1.11
     steps:
       - checkout
-<<<<<<< HEAD
-      - run: go get -v -t -d ./...
       - run: go generate ./...
-=======
->>>>>>> 90cf422f
       - run: mkdir -p /tmp/builds
       - run: go build -o /tmp/builds/peregrine cmd/peregrine/main.go
       - run: go build -o /tmp/builds/migrate cmd/migrate/main.go
