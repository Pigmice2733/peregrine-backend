package server

import (
	"context"
	"net/http"
	"time"

	"github.com/NYTimes/gziphandler"
	"github.com/Pigmice2733/peregrine-backend/internal/config"
	ihttp "github.com/Pigmice2733/peregrine-backend/internal/http"
	"github.com/Pigmice2733/peregrine-backend/internal/store"
	"github.com/Pigmice2733/peregrine-backend/internal/tba"
	"github.com/sirupsen/logrus"
)

//go:generate go run ../cmd/pack/pack.go -package server -in openapi.yaml -out openapi.go -name openAPI
var openAPI []byte

// Server is the scouting API server
type Server struct {
	config.Server

	TBA    *tba.Service
	Store  *store.Service
	Logger *logrus.Logger
	start  time.Time
}

func (s *Server) uptime() time.Duration {
	return time.Since(s.start)
}

// Run starts the server, and returns if it runs into an error
func (s *Server) Run(ctx context.Context) error {
	router := s.registerRoutes()

	var handler http.Handler = router
	handler = ihttp.LimitBody(handler)
	handler = gziphandler.GzipHandler(handler)
	handler = ihttp.Log(handler, s.Logger)
	handler = ihttp.Auth(handler, s.JWTSecret)
	handler = ihttp.CORS(handler, s.Origin)

	httpServer := &http.Server{
		Addr:              s.Listen,
		Handler:           handler,
		ReadTimeout:       time.Second * 15,
		ReadHeaderTimeout: time.Second * 15,
		WriteTimeout:      time.Second * 15,
		IdleTimeout:       time.Second * 30,
		MaxHeaderBytes:    4096,
	}

	s.start = time.Now()
<<<<<<< HEAD

	errs := make(chan error)
	go func() {
		s.Logger.WithField("httpAddress", s.Listen).Info("serving http")
		errs <- httpServer.ListenAndServe()
	}()

	select {
	case err := <-errs:
		return err
	case <-ctx.Done():
		return httpServer.Shutdown(ctx)
	}
=======
	s.Logger.WithField("httpAddress", s.Listen).Info("serving http")
	return httpServer.ListenAndServe()
}

type forbiddenError struct {
	err error
}

func (f forbiddenError) Unwrap() error {
	return f.err
}

func (f forbiddenError) Error() string {
	return f.err.Error()
}

func (f forbiddenError) Is(target error) bool {
	_, ok := target.(forbiddenError)
	return ok
}

type badRequestError struct {
	err error
}

func (e badRequestError) Unwrap() error {
	return e.err
}

func (e badRequestError) Error() string {
	return e.err.Error()
}

func (e badRequestError) Is(target error) bool {
	_, ok := target.(badRequestError)
	return ok
>>>>>>> 7f2fee66
}<|MERGE_RESOLUTION|>--- conflicted
+++ resolved
@@ -52,7 +52,6 @@
 	}
 
 	s.start = time.Now()
-<<<<<<< HEAD
 
 	errs := make(chan error)
 	go func() {
@@ -66,9 +65,6 @@
 	case <-ctx.Done():
 		return httpServer.Shutdown(ctx)
 	}
-=======
-	s.Logger.WithField("httpAddress", s.Listen).Info("serving http")
-	return httpServer.ListenAndServe()
 }
 
 type forbiddenError struct {
@@ -103,5 +99,4 @@
 func (e badRequestError) Is(target error) bool {
 	_, ok := target.(badRequestError)
 	return ok
->>>>>>> 7f2fee66
 }