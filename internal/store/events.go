--- conflicted
+++ resolved
@@ -153,21 +153,10 @@
 // EventsUpsert upserts multiple events into the database. It will set tba_deleted
 // to false for all updated events. schema_id will only be updated if null.
 func (s *Service) EventsUpsert(ctx context.Context, events []Event) error {
-<<<<<<< HEAD
 	return s.doTransaction(ctx, func(tx *sqlx.Tx) error {
 		eventStmt, err := tx.PrepareNamedContext(ctx, `
-		INSERT INTO events (key, name, district, full_district, week, start_date, end_date, webcasts, location_name, lat, lon, realm_id, schema_id, tba_deleted)
-		VALUES (:key, :name, :district, :full_district, :week, :start_date, :end_date, :webcasts, :location_name, :lat, :lon, :realm_id, :schema_id, :tba_deleted)
-=======
-	tx, err := s.db.BeginTxx(ctx, nil)
-	if err != nil {
-		return err
-	}
-
-	eventStmt, err := tx.PrepareNamedContext(ctx, `
 		INSERT INTO events (key, name, district, full_district, week, start_date, end_date, webcasts, location_name, gmaps_url, lat, lon, realm_id, schema_id, tba_deleted)
 		VALUES (:key, :name, :district, :full_district, :week, :start_date, :end_date, :webcasts, :location_name, :gmaps_url, :lat, :lon, :realm_id, :schema_id, :tba_deleted)
->>>>>>> 06fea197
 		ON CONFLICT (key)
 		DO
 			UPDATE
@@ -244,12 +233,10 @@
 			return errors.Wrap(err, "unable to determine if event exists")
 		}
 
-<<<<<<< HEAD
 		_, err = tx.NamedExecContext(ctx, `
-			INSERT INTO events (key, name, district, full_district, week, start_date, end_date, webcasts, location_name, lat, lon, realm_id, schema_id, tba_deleted)
-			VALUES (:key, :name, :district, :full_district, :week, :start_date, :end_date, :webcasts, :location_name, :lat, :lon, :realm_id, :schema_id, :tba_deleted)
-			ON CONFLICT (key)
-			DO
+			INSERT INTO events (key, name, district, full_district, week, start_date, end_date, webcasts, location_name, gmaps_url, lat, lon, realm_id, schema_id, tba_deleted)
+				VALUES (:key, :name, :district, :full_district, :week, :start_date, :end_date, :webcasts, :location_name, :gmaps_url, :lat, :lon, :realm_id, :schema_id, :tba_deleted)
+			ON CONFLICT (key) DO
 				UPDATE
 					SET
 						name = :name,
@@ -260,6 +247,7 @@
 						end_date = :end_date,
 						webcasts = :webcasts,
 						location_name = :location_name,
+						gmaps_url= :gmaps_url,
 						lat = :lat,
 						lon = :lon,
 						realm_id = :realm_id,
@@ -271,34 +259,6 @@
 		}
 		return nil
 	})
-=======
-	_, err = tx.NamedExecContext(ctx, `
-		INSERT INTO events (key, name, district, full_district, week, start_date, end_date, webcasts, location_name, gmaps_url, lat, lon, realm_id, schema_id, tba_deleted)
-		VALUES (:key, :name, :district, :full_district, :week, :start_date, :end_date, :webcasts, :location_name, :gmaps_url, :lat, :lon, :realm_id, :schema_id, :tba_deleted)
-		ON CONFLICT (key)
-		DO
-			UPDATE
-				SET
-					name = :name,
-					district = :district,
-					full_district = :full_district,
-					week = :week,
-					start_date = :start_date,
-					end_date = :end_date,
-					webcasts = :webcasts,
-					location_name = :location_name,
-					gmaps_url= :gmaps_url,
-					lat = :lat,
-					lon = :lon,
-					realm_id = :realm_id,
-					schema_id = :schema_id,
-					tba_deleted = :tba_deleted
-	`, event)
-	if err != nil {
-		s.logErr(errors.Wrap(tx.Rollback(), "rolling back event upsert tx"))
-		return false, errors.Wrap(err, "unable to upsert event")
-	}
->>>>>>> 06fea197
 
 	return !existed, err
 }