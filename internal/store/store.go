package store

import (
	"context"
	"database/sql/driver"
	"encoding/json"
	"errors"
	"fmt"
	"time"

	"github.com/jmoiron/sqlx"
	_ "github.com/lib/pq" // Register lib/pq PostreSQL driver
	"github.com/sirupsen/logrus"
)

// ErrNoResults indicates that no data matching the query was found.
type ErrNoResults struct {
	error
}

// ErrExists is returned if a unique record already exists.
type ErrExists struct {
	error
}

// ErrFKeyViolation is returned if inserting a record causes a foreign key violation.
type ErrFKeyViolation struct {
	error
}

const pgExists = "23505"
const pgFKeyViolation = "23503"

// Service is an interface to manipulate the data store.
type Service struct {
	db     *sqlx.DB
	logger *logrus.Logger
}

// New creates a new store service from a dataSourceName. The logger is used to
// log errors that would not otherwise be returned such as issues rolling back
<<<<<<< HEAD
// transactions.
func New(dsn string, logger *logrus.Logger) (Service, error) {
=======
// transactions. The context passed is used for pinging the database.
func New(ctx context.Context, dsn string, logger *logrus.Logger) (Service, error) {
>>>>>>> ec6c02f8
	db, err := sqlx.Open("postgres", dsn)
	if err != nil {
		return Service{}, err
	}

<<<<<<< HEAD
	return Service{db: db, logger: logger}, db.Ping()
=======
	s := Service{db: db, logger: logger}
	return s, s.Ping(ctx)
>>>>>>> ec6c02f8
}

// Ping pings the underlying postgresql database. You would think we would call
// db.Ping() here, but that doesn't actually Ping the database because reasons.
func (s *Service) Ping(ctx context.Context) error {
	if s.db != nil {
		return s.db.QueryRowContext(ctx, "SELECT 1").Scan(new(bool))
	}

	return errors.New("not connected to postgresql")
}

// Close closes the underlying postgresql database.
func (s *Service) Close() error {
	if s.db != nil {
		return s.db.Close()
	}

	return nil
}

func (s *Service) logErr(err error) {
	if err != nil {
		s.logger.Error(err)
	}
}

// UnixTime exists so that we can have times that look like time.Time's to
// database drivers and JSON marshallers/unmarshallers but are internally
// represented as unix timestamps for easier comparison.
type UnixTime struct {
	Unix int64
}

// NewUnixFromTime creates a new UnixTime timestamp from a time.Time.
func NewUnixFromTime(time time.Time) UnixTime {
	return UnixTime{
		Unix: time.Unix(),
	}
}

// NewUnixFromInt creates a new UnixTime timestamp from an int64.
func NewUnixFromInt(time int64) UnixTime {
	return UnixTime{
		Unix: time,
	}
}

// Scan accepts either a time.Time or an int64 for scanning from a database into
// a unix timestamp.
func (ut *UnixTime) Scan(src interface{}) error {
	if ut == nil {
		return errors.New("cannot scan into nil unix time")
	}

	switch v := src.(type) {
	case time.Time:
		ut.Unix = v.Unix()
	case int64:
		ut.Unix = v
	default:
		return fmt.Errorf("got invalid type for time: %T", src)
	}

	return nil
}

// Value returns a driver.Value that is always a time.Time that represents the
// internally stored unix time.
func (ut UnixTime) Value() (driver.Value, error) {
	return time.Unix(ut.Unix, 0), nil
}

// MarshalJSON returns a []byte that represents this UnixTime in RFC 3339 format.
func (ut *UnixTime) MarshalJSON() ([]byte, error) {
	return time.Unix(ut.Unix, 0).MarshalJSON()
}

// UnmarshalJSON accepts a []byte representing a time.Time value, and unmarshals
// it into a unix timestamp.
func (ut *UnixTime) UnmarshalJSON(data []byte) error {
	var time time.Time

	if err := json.Unmarshal(data, &time); err != nil {
		return err
	}

	ut.Unix = time.Unix()

	return nil
}<|MERGE_RESOLUTION|>--- conflicted
+++ resolved
@@ -39,24 +39,15 @@
 
 // New creates a new store service from a dataSourceName. The logger is used to
 // log errors that would not otherwise be returned such as issues rolling back
-<<<<<<< HEAD
-// transactions.
-func New(dsn string, logger *logrus.Logger) (Service, error) {
-=======
 // transactions. The context passed is used for pinging the database.
 func New(ctx context.Context, dsn string, logger *logrus.Logger) (Service, error) {
->>>>>>> ec6c02f8
 	db, err := sqlx.Open("postgres", dsn)
 	if err != nil {
 		return Service{}, err
 	}
 
-<<<<<<< HEAD
-	return Service{db: db, logger: logger}, db.Ping()
-=======
 	s := Service{db: db, logger: logger}
 	return s, s.Ping(ctx)
->>>>>>> ec6c02f8
 }
 
 // Ping pings the underlying postgresql database. You would think we would call
