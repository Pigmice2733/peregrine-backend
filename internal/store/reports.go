--- conflicted
+++ resolved
@@ -55,24 +55,6 @@
 func (s *Service) UpsertReport(ctx context.Context, r Report) (created bool, err error) {
 	var existed bool
 
-<<<<<<< HEAD
-	_, err = tx.NamedExecContext(ctx, `
-	INSERT
-		INTO
-			reports (match_key, team_key, reporter_id, realm_id, data)
-		VALUES (:match_key, :team_key, :reporter_id, :realm_id, :data)
-		ON CONFLICT (match_key, team_key, reporter_id) DO
-			UPDATE
-				SET
-					data = :data
-	`, r)
-	if err != nil {
-		s.logErr(errors.Wrap(tx.Rollback(), "rolling back report upsert tx"))
-		return false, errors.Wrap(err, "unable to upsert report")
-	}
-
-	return !existed, errors.Wrap(tx.Commit(), "unable to commit transaction")
-=======
 	err = s.doTransaction(ctx, func(tx *sqlx.Tx) error {
 		if _, err := tx.Exec("LOCK TABLE reports IN EXCLUSIVE MODE"); err != nil {
 			return errors.Wrap(err, "unable to lock reports")
@@ -93,12 +75,11 @@
 		_, err = tx.NamedExecContext(ctx, `
 		INSERT
 			INTO
-				reports (match_key, team_key, reporter_id, realm_id, auto_name, data)
-			VALUES (:match_key, :team_key, :reporter_id, :realm_id, :auto_name, :data)
+				reports (match_key, team_key, reporter_id, realm_id, data)
+			VALUES (:match_key, :team_key, :reporter_id, :realm_id, :data)
 			ON CONFLICT (match_key, team_key, reporter_id) DO
 				UPDATE
 					SET
-						auto_name = :auto_name,
 						data = :data
 		`, r)
 
@@ -106,7 +87,6 @@
 	})
 
 	return !existed, err
->>>>>>> 377bf9dd
 }
 
 // GetTeamMatchReports retrieves all reports for a specific team and match from the db.
