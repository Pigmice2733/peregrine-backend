package store

import "context"

// Team holds data about a single FRC team at a specific event.
type Team struct {
	Key          string   `db:"key"`
	EventKey     string   `db:"event_key"`
	Rank         *int     `db:"rank"`
	RankingScore *float64 `db:"ranking_score"`
}

// GetTeamKeys retrieves all team keys from an event specified by eventKey.
func (s *Service) GetTeamKeys(ctx context.Context, eventKey string) ([]string, error) {
	teamKeys := []string{}
	return teamKeys, s.db.SelectContext(ctx, &teamKeys, "SELECT key FROM teams WHERE event_key = $1", eventKey)
}

// GetTeam retrieves a team specified by teamKey from a event specified by eventKey.
func (s *Service) GetTeam(ctx context.Context, teamKey string, eventKey string) (Team, error) {
	var t Team
	return t, s.db.GetContext(ctx, &t, "SELECT * FROM teams WHERE key = $1 AND event_key = $2", teamKey, eventKey)
}

// TeamKeysUpsert upserts multiple team keys from a single event into the database.
func (s *Service) TeamKeysUpsert(ctx context.Context, eventKey string, keys []string) error {
	tx, err := s.db.BeginTxx(ctx, nil)
	if err != nil {
		return err
	}

	stmt, err := tx.PrepareContext(ctx, `
		INSERT INTO teams (key, event_key)
		VALUES ($1, $2)
		ON CONFLICT (key, event_key) DO NOTHING
	`)
	if err != nil {
		s.logErr(tx.Rollback())
		return err
	}
	defer stmt.Close()

	for _, key := range keys {
<<<<<<< HEAD
		if _, err = stmt.Exec(key, eventKey); err != nil {
=======
		if _, err = stmt.ExecContext(ctx, key, eventKey); err != nil {
>>>>>>> ec6c02f8
			s.logErr(tx.Rollback())
			return err
		}
	}

	return tx.Commit()
}

// TeamsUpsert upserts multiple teams into the database.
func (s *Service) TeamsUpsert(ctx context.Context, teams []Team) error {
	tx, err := s.db.BeginTxx(ctx, nil)
	if err != nil {
		return err
	}

	stmt, err := tx.PrepareNamedContext(ctx, `
		INSERT INTO teams (key, event_key, rank, ranking_score)
		VALUES (:key, :event_key, :rank, :ranking_score)
		ON CONFLICT (key, event_key)
		DO
			UPDATE
				SET rank = $3, ranking_score = $4
	`)
	if err != nil {
		s.logErr(tx.Rollback())
		return err
	}
	defer stmt.Close()

	for _, team := range teams {
<<<<<<< HEAD
		if _, err = stmt.Exec(team); err != nil {
=======
		if _, err = stmt.ExecContext(ctx, team); err != nil {
>>>>>>> ec6c02f8
			s.logErr(tx.Rollback())
			return err
		}
	}

	return tx.Commit()
}<|MERGE_RESOLUTION|>--- conflicted
+++ resolved
@@ -41,11 +41,7 @@
 	defer stmt.Close()
 
 	for _, key := range keys {
-<<<<<<< HEAD
-		if _, err = stmt.Exec(key, eventKey); err != nil {
-=======
 		if _, err = stmt.ExecContext(ctx, key, eventKey); err != nil {
->>>>>>> ec6c02f8
 			s.logErr(tx.Rollback())
 			return err
 		}
@@ -76,11 +72,7 @@
 	defer stmt.Close()
 
 	for _, team := range teams {
-<<<<<<< HEAD
-		if _, err = stmt.Exec(team); err != nil {
-=======
 		if _, err = stmt.ExecContext(ctx, team); err != nil {
->>>>>>> ec6c02f8
 			s.logErr(tx.Rollback())
 			return err
 		}
