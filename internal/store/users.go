--- conflicted
+++ resolved
@@ -111,11 +111,7 @@
 	}
 
 	for _, star := range u.Stars {
-<<<<<<< HEAD
-		if _, err := starsStmt.Exec(u.ID, star); err != nil {
-=======
 		if _, err := starsStmt.ExecContext(ctx, u.ID, star); err != nil {
->>>>>>> ec6c02f8
 			s.logErr(tx.Rollback())
 			if err, ok := err.(*pq.Error); ok && err.Code == pgFKeyViolation {
 				return ErrFKeyViolation{errors.Wrapf(err, "user stars event key fk violation: %v", err)}
@@ -236,11 +232,7 @@
 	}
 
 	if pu.Stars != nil {
-<<<<<<< HEAD
-		if _, err := tx.Exec("DELETE FROM stars WHERE user_id = $1", pu.ID); err != nil {
-=======
 		if _, err := tx.ExecContext(ctx, "DELETE FROM stars WHERE user_id = $1", pu.ID); err != nil {
->>>>>>> ec6c02f8
 			s.logErr(tx.Rollback())
 			return errors.Wrap(err, "unable to remove user stars")
 		}
@@ -252,11 +244,7 @@
 		}
 
 		for _, star := range pu.Stars {
-<<<<<<< HEAD
-			if _, err := starsStmt.Exec(pu.ID, star); err != nil {
-=======
 			if _, err := starsStmt.ExecContext(ctx, pu.ID, star); err != nil {
->>>>>>> ec6c02f8
 				s.logErr(tx.Rollback())
 				if err, ok := err.(*pq.Error); ok && err.Code == pgFKeyViolation {
 					return ErrFKeyViolation{errors.Wrapf(err, "user stars event key fk violation: %v", err)}
