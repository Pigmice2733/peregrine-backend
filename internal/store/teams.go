--- conflicted
+++ resolved
@@ -22,8 +22,6 @@
 	Nickname string `json:"nickname" db:"nickname"`
 }
 
-<<<<<<< HEAD
-=======
 const allTeamsKeyUpsert = `
 INSERT INTO all_teams (key)
 	VALUES (:key)
@@ -31,13 +29,6 @@
 		DO NOTHING
 `
 
-// GetEventTeamKeys retrieves all team keys from an event specified by eventKey.
-func (s *Service) GetEventTeamKeys(ctx context.Context, eventKey string) ([]string, error) {
-	teamKeys := []string{}
-	return teamKeys, s.db.SelectContext(ctx, &teamKeys, "SELECT key FROM teams WHERE event_key = $1", eventKey)
-}
-
->>>>>>> 377bf9dd
 // GetEventTeam retrieves a team specified by teamKey from an event specified by eventKey.
 func (s *Service) GetEventTeam(ctx context.Context, teamKey string, eventKey string) (EventTeam, error) {
 	var t EventTeam
@@ -64,56 +55,6 @@
 	return t, err
 }
 
-<<<<<<< HEAD
-// EventTeamKeysUpsert upserts multiple team keys from a single event into the database.
-func (s *Service) EventTeamKeysUpsert(ctx context.Context, eventKey string, keys []string) error {
-	tx, err := s.db.BeginTxx(ctx, nil)
-	if err != nil {
-		return err
-	}
-
-	allTeamsStmt, err := tx.PrepareContext(ctx, `
-		INSERT INTO all_teams (key)
-		VALUES ($1)
-		ON CONFLICT
-			DO NOTHING
-	`)
-	if err != nil {
-		s.logErr(tx.Rollback())
-		return err
-	}
-	defer allTeamsStmt.Close()
-
-	for _, team := range keys {
-		if _, err = allTeamsStmt.ExecContext(ctx, team); err != nil {
-			s.logErr(tx.Rollback())
-			return err
-		}
-	}
-
-	stmt, err := tx.PrepareContext(ctx, `
-		INSERT INTO teams (key, event_key)
-		VALUES ($1, $2)
-		ON CONFLICT (key, event_key) DO NOTHING
-	`)
-	if err != nil {
-		s.logErr(tx.Rollback())
-		return err
-	}
-	defer stmt.Close()
-
-	for _, key := range keys {
-		if _, err = stmt.ExecContext(ctx, key, eventKey); err != nil {
-			s.logErr(tx.Rollback())
-			return err
-		}
-	}
-
-	return tx.Commit()
-}
-
-=======
->>>>>>> 377bf9dd
 // EventTeamsUpsert upserts multiple teams for a specific event into the database.
 func (s *Service) EventTeamsUpsert(ctx context.Context, teams []EventTeam) error {
 	return s.doTransaction(ctx, func(tx *sqlx.Tx) error {
