package store

import (
	"context"
	"database/sql"

	"github.com/lib/pq"
	"github.com/pkg/errors"
)

// Event holds information about an FRC event such as webcast associated with
// it, the location, its start date, and more.
type Event struct {
	Key          string    `json:"key" db:"key"`
	RealmID      *int64    `db:"realm_id"`
	Name         string    `json:"name" db:"name"`
	District     *string   `json:"district" db:"district"`
	FullDistrict *string   `json:"fullDistrict" db:"full_district"`
	Week         *int      `json:"week" db:"week"`
	StartDate    UnixTime  `json:"startDate" db:"start_date"`
	EndDate      UnixTime  `json:"endDate" db:"end_date"`
	Webcasts     []Webcast `json:"webcasts"`
	Location     `json:"location"`
}

// WebcastType represents a data source for a webcast such as twitch or youtube.
type WebcastType string

const (
	// Twitch provides livestreams of events.
	Twitch WebcastType = "twitch"
	// Youtube provides livestreams of events.
	Youtube WebcastType = "youtube"
)

// Webcast represents a webcast of an events.
type Webcast struct {
	EventKey string      `json:"-" db:"event_key"`
	Type     WebcastType `json:"type" db:"type"`
	URL      string      `json:"url" db:"url"`
}

// Location holds a location for events: a name, and a latlong.
type Location struct {
	Name string  `json:"name" db:"location_name"`
	Lat  float64 `json:"lat" db:"lat"`
	Lon  float64 `json:"lon" db:"lon"`
}

// GetEvents returns all events from the database. event.Webcasts will be nil for every event.
func (s *Service) GetEvents(ctx context.Context) ([]Event, error) {
	events := []Event{}

	return events, s.db.SelectContext(ctx, &events, "SELECT * FROM events")
}

// GetEventsFromRealm returns all events from a specific realm. Additionally all
// TBA events will be retrieved. If no realm is specified (nil) then just the TBA
// events will be retrieved. event.Webcasts will be nil for every event.
func (s *Service) GetEventsFromRealm(ctx context.Context, realm *int64) ([]Event, error) {
	events := []Event{}

	if realm == nil {
		return events, s.db.SelectContext(ctx, &events, "SELECT * FROM events WHERE realm_id IS NULL")
	}
	return events, s.db.SelectContext(ctx, &events, "SELECT * FROM events WHERE realm_id IS NULL OR realm_id = $1", *realm)
}

// CheckTBAEventKeyExists checks whether a specific event key exists and is from
// TBA rather than manually added.
func (s *Service) CheckTBAEventKeyExists(ctx context.Context, eventKey string) (bool, error) {
	var realmID *int64

	err := s.db.GetContext(ctx, &realmID, "SELECT realm_id FROM events WHERE key = $1", eventKey)
	if err == sql.ErrNoRows {
		return false, ErrNoResults{errors.Wrapf(err, "event key %s not found", eventKey)}
	} else if err != nil {
		return false, err
	}

	return realmID == nil, nil
}

// GetEvent retrieves a specific event.
func (s *Service) GetEvent(ctx context.Context, eventKey string) (Event, error) {
	var event Event
	if err := s.db.GetContext(ctx, &event, "SELECT * FROM events WHERE key = $1", eventKey); err != nil {
		if err == sql.ErrNoRows {
			return event, ErrNoResults{errors.Wrapf(err, "event %s does not exist", event.Key)}
		}
		return event, err
	}

	err := s.db.SelectContext(ctx, &event.Webcasts, "SELECT type, url FROM webcasts WHERE event_key = $1", eventKey)
	return event, err
}

// EventsUpsert upserts multiple events into the database.
func (s *Service) EventsUpsert(ctx context.Context, events []Event) error {
	tx, err := s.db.BeginTxx(ctx, nil)
	if err != nil {
		return err
	}

	eventStmt, err := tx.PrepareNamedContext(ctx, `
		INSERT INTO events (key, name, district, full_district, week, start_date, end_date, location_name, lat, lon, realm_id)
		VALUES (:key, :name, :district, :full_district, :week, :start_date, :end_date, :location_name, :lat, :lon, :realm_id)
		ON CONFLICT (key)
		DO
			UPDATE
				SET
					name = :name,
					district = :district,
					full_district = :full_district,
					week = :week,
					start_date = :start_date,
					end_date = :end_date,
					location_name = :location_name,
					lat = :lat,
					lon = :lon,
                    realm_id = :realm_id
	`)
	if err != nil {
		s.logErr(tx.Rollback())
		return err
	}
	defer eventStmt.Close()

	deleteWebcastsStmt, err := tx.PrepareContext(ctx, `
	    DELETE FROM webcasts WHERE event_key = $1
	`)
	if err != nil {
		s.logErr(tx.Rollback())
		return err
	}
	defer deleteWebcastsStmt.Close()

	webcastStmt, err := tx.PrepareNamedContext(ctx, `
		INSERT INTO webcasts (event_key, type, url)
		VALUES (:event_key, :type, :url)
	`)
	if err != nil {
		s.logErr(tx.Rollback())
		return err
	}
	defer webcastStmt.Close()

	for _, event := range events {
<<<<<<< HEAD
		if _, err = eventStmt.Exec(event); err != nil {
=======
		if _, err = eventStmt.ExecContext(ctx, event); err != nil {
>>>>>>> ec6c02f8
			s.logErr(tx.Rollback())
			if err, ok := err.(*pq.Error); ok {
				if err.Code == pgExists {
					return ErrExists{errors.Wrapf(err, "event with key %s already exists", event.Key)}
				} else if err.Code == pgFKeyViolation {
					return ErrFKeyViolation{errors.Wrap(err, "foreign key violation")}
				}
			}
			return err
		}

<<<<<<< HEAD
		if _, err = deleteWebcastsStmt.Exec(event.Key); err != nil {
=======
		if _, err = deleteWebcastsStmt.ExecContext(ctx, event.Key); err != nil {
>>>>>>> ec6c02f8
			s.logErr(tx.Rollback())
			return err
		}

		for _, webcast := range event.Webcasts {
			webcast.EventKey = event.Key
<<<<<<< HEAD
			if _, err = webcastStmt.Exec(webcast); err != nil {
=======
			if _, err = webcastStmt.ExecContext(ctx, webcast); err != nil {
>>>>>>> ec6c02f8
				s.logErr(tx.Rollback())
				return err
			}
		}
	}

	return tx.Commit()
}<|MERGE_RESOLUTION|>--- conflicted
+++ resolved
@@ -146,11 +146,7 @@
 	defer webcastStmt.Close()
 
 	for _, event := range events {
-<<<<<<< HEAD
-		if _, err = eventStmt.Exec(event); err != nil {
-=======
 		if _, err = eventStmt.ExecContext(ctx, event); err != nil {
->>>>>>> ec6c02f8
 			s.logErr(tx.Rollback())
 			if err, ok := err.(*pq.Error); ok {
 				if err.Code == pgExists {
@@ -162,22 +158,14 @@
 			return err
 		}
 
-<<<<<<< HEAD
-		if _, err = deleteWebcastsStmt.Exec(event.Key); err != nil {
-=======
 		if _, err = deleteWebcastsStmt.ExecContext(ctx, event.Key); err != nil {
->>>>>>> ec6c02f8
 			s.logErr(tx.Rollback())
 			return err
 		}
 
 		for _, webcast := range event.Webcasts {
 			webcast.EventKey = event.Key
-<<<<<<< HEAD
-			if _, err = webcastStmt.Exec(webcast); err != nil {
-=======
 			if _, err = webcastStmt.ExecContext(ctx, webcast); err != nil {
->>>>>>> ec6c02f8
 				s.logErr(tx.Rollback())
 				return err
 			}
