package tba

import (
	"context"
	"encoding/json"
	"fmt"
	"io"
	"net/http"
	"sync"
	"time"

	"github.com/Pigmice2733/peregrine-backend/internal/store"
	"github.com/pkg/errors"
)

// Service provides an interface to retrieve data from
// The Blue Alliance's API
type Service struct {
	URL       string
	APIKey    string
	etagStore *sync.Map
}

type district struct {
	Abbreviation string `json:"abbreviation"`
	FullName     string `json:"display_name"`
}

type webcast struct {
	Type    string `json:"type"`
	Channel string `json:"channel"`
}

type event struct {
	Key          string    `json:"key"`
	Name         string    `json:"name"`
	ShortName    string    `json:"short_name"`
	District     *district `json:"district"`
	Lat          float64   `json:"lat"`
	Lng          float64   `json:"lng"`
	LocationName string    `json:"location_name"`
	Week         *int      `json:"week"`
	StartDate    string    `json:"start_date"`
	EndDate      string    `json:"end_date"`
	Timezone     string    `json:"timezone"`
	Webcasts     []webcast `json:"webcasts"`
}

type alliance struct {
	Score    *int     `json:"score"`
	TeamKeys []string `json:"team_keys"`
}

type match struct {
	Key           string `json:"key"`
	PredictedTime int64  `json:"predicted_time"`
	ActualTime    int64  `json:"actual_time"`
	ScheduledTime int64  `json:"time"`
	Alliances     struct {
		Red  alliance `json:"red"`
		Blue alliance `json:"blue"`
	} `json:"alliances"`
}

type rankings struct {
	Rankings      []rank          `json:"rankings"`
	SortOrderInfo []sortOrderInfo `json:"sort_order_info"`
}

type rank struct {
	Rank       int       `json:"rank"`
	TeamKey    string    `json:"team_key"`
	SortOrders []float64 `json:"sort_orders"`
}

type sortOrderInfo struct {
	Name string `json:"name"`
}

// Maximum size of response from the TBA API to read. This value is about 4x the
// size of a typical /events/{year} response from TBA.
const maxResponseSize int64 = 1.2e+6

var tbaClient = &http.Client{
	Timeout: time.Second * 10,
}

// ErrNotModified is returned when a resource has not been modified since it was
// last retrieved from TBA.
type ErrNotModified struct {
	error
}

func (s *Service) makeRequest(ctx context.Context, path string) (*http.Response, error) {
	req, err := http.NewRequest("GET", s.URL+path, nil)
	if err != nil {
		return nil, err
	}
	req = req.WithContext(ctx)

	if s.etagStore == nil {
		s.etagStore = new(sync.Map)
	}

	if v, ok := s.etagStore.Load(path); ok {
		req.Header.Set("If-None-Match", v.(string))
	}

	req.Header.Set("X-TBA-Auth-Key", s.APIKey)

	resp, err := tbaClient.Do(req)
	if err != nil {
		return resp, err
	}

	if resp.StatusCode == http.StatusNotModified {
		return resp, ErrNotModified{fmt.Errorf("got not modified for path: %s", path)}
	}

	if etag := resp.Header.Get("etag"); etag != "" {
		s.etagStore.Store(path, etag)
	}

	return resp, nil
}

func webcastURL(webcastType store.WebcastType, channel string) (string, error) {
	switch webcastType {
	case store.Twitch:
		return fmt.Sprintf("https://www.twitch.tv/%s", channel), nil
	case store.Youtube:
		return fmt.Sprintf("https://www.youtube.com/watch?v=%s", channel), nil
	}

	return "", errors.New("got invalid webcast url")
}

// Ping pings the TBA /status endpoint
func (s *Service) Ping(ctx context.Context) error {
	req, err := http.NewRequest(http.MethodGet, s.URL+"/status", nil)
	if err != nil {
		return errors.Wrap(err, "making new request")
	}
	req = req.WithContext(ctx)

	_, err = tbaClient.Do(req)
	return errors.Wrap(err, "doing request")
}

// GetEvents retrieves all events from the given year (e.g. 2018).
<<<<<<< HEAD
func (s *Service) GetEvents(year int, schemaID *int64) ([]store.Event, error) {
=======
func (s *Service) GetEvents(ctx context.Context, year int) ([]store.Event, error) {
>>>>>>> 2a633df3
	path := fmt.Sprintf("/events/%d", year)

	response, err := s.makeRequest(ctx, path)
	if err != nil {
		return nil, errors.Wrap(err, "failed to make request")
	}

	if response.StatusCode != http.StatusOK {
		return nil, fmt.Errorf("got unexpected status: %d", response.StatusCode)
	}

	var tbaEvents []event
	if err := json.NewDecoder(io.LimitReader(response.Body, maxResponseSize)).Decode(&tbaEvents); err != nil {
		return nil, err
	}

	var events []store.Event
	for _, tbaEvent := range tbaEvents {
		var districtAbbreviation, districtFullName *string
		if tbaEvent.District != nil {
			districtAbbreviation = &tbaEvent.District.Abbreviation
			districtFullName = &tbaEvent.District.FullName
		}

		timeZone, err := time.LoadLocation(tbaEvent.Timezone)
		if err != nil {
			return nil, err
		}

		startDate, err := time.ParseInLocation("2006-01-02", tbaEvent.StartDate, timeZone)
		if err != nil {
			return nil, err
		}
		endDate, err := time.ParseInLocation("2006-01-02", tbaEvent.EndDate, timeZone)
		if err != nil {
			return nil, err
		}

		var webcasts []store.Webcast
		for _, webcast := range tbaEvent.Webcasts {
			wt := store.WebcastType(webcast.Type)
			url, err := webcastURL(wt, webcast.Channel)
			if err == nil {
				webcasts = append(webcasts, store.Webcast{Type: wt, URL: url})
			}
		}

		name := tbaEvent.ShortName
		if name == "" {
			name = tbaEvent.Name
		}

		events = append(events, store.Event{
			Key:          tbaEvent.Key,
			Name:         name,
			District:     districtAbbreviation,
			FullDistrict: districtFullName,
			Week:         tbaEvent.Week,
			StartDate:    store.NewUnixFromTime(startDate),
			EndDate:      store.NewUnixFromTime(endDate),
			Webcasts:     webcasts,
			Location: store.Location{
				Lat:  tbaEvent.Lat,
				Lon:  tbaEvent.Lng,
				Name: tbaEvent.LocationName,
			},
			SchemaID: schemaID,
		})
	}

	return events, nil
}

// GetMatches retrieves all matches from a specific event.
func (s *Service) GetMatches(ctx context.Context, eventKey string) ([]store.Match, error) {
	path := fmt.Sprintf("/event/%s/matches/simple", eventKey)

	response, err := s.makeRequest(ctx, path)
	if err != nil {
		return nil, errors.Wrap(err, "failed to make request")
	}

	if response.StatusCode != http.StatusOK {
		return nil, fmt.Errorf("got unexpected status: %d", response.StatusCode)
	}

	var tbaMatches []match
	if err := json.NewDecoder(io.LimitReader(response.Body, maxResponseSize)).Decode(&tbaMatches); err != nil {
		return nil, err
	}

	var matches []store.Match
	for _, tbaMatch := range tbaMatches {
		var predictedTime *store.UnixTime
		var actualTime *store.UnixTime
		var scheduledTime *store.UnixTime

		if tbaMatch.PredictedTime != 0 {
			timestamp := store.NewUnixFromInt(tbaMatch.PredictedTime)
			predictedTime = &timestamp
		}

		if tbaMatch.ActualTime != 0 {
			timestamp := store.NewUnixFromInt(int64(tbaMatch.ActualTime))
			actualTime = &timestamp
		}

		if tbaMatch.ScheduledTime != 0 {
			timestamp := store.NewUnixFromInt(int64(tbaMatch.ScheduledTime))
			scheduledTime = &timestamp
		}

		var redScore, blueScore *int
		if tbaMatch.Alliances.Red.Score != nil && *tbaMatch.Alliances.Red.Score != -1 {
			redScore = tbaMatch.Alliances.Red.Score
		}
		if tbaMatch.Alliances.Blue.Score != nil && *tbaMatch.Alliances.Blue.Score != -1 {
			blueScore = tbaMatch.Alliances.Blue.Score
		}

		match := store.Match{
			Key:           tbaMatch.Key,
			EventKey:      eventKey,
			PredictedTime: predictedTime,
			ActualTime:    actualTime,
			ScheduledTime: scheduledTime,
			RedScore:      redScore,
			BlueScore:     blueScore,
			RedAlliance:   tbaMatch.Alliances.Red.TeamKeys,
			BlueAlliance:  tbaMatch.Alliances.Blue.TeamKeys,
		}
		matches = append(matches, match)
	}

	return matches, nil
}

// GetTeamKeys retrieves all team keys from a specific event
func (s *Service) GetTeamKeys(ctx context.Context, eventKey string) ([]string, error) {
	path := fmt.Sprintf("/event/%s/teams/keys", eventKey)

	response, err := s.makeRequest(ctx, path)
	if err != nil {
		return nil, errors.Wrap(err, "failed to make request")
	}

	if response.StatusCode != http.StatusOK {
		return nil, fmt.Errorf("got unexpected status: %d", response.StatusCode)
	}

	var teamKeys []string
	err = json.NewDecoder(io.LimitReader(response.Body, maxResponseSize)).Decode(&teamKeys)
	return teamKeys, err
}

// GetTeamRankings retrieves all team rankings from a specific event.
func (s *Service) GetTeamRankings(ctx context.Context, eventKey string) ([]store.Team, error) {
	path := fmt.Sprintf("/event/%s/rankings", eventKey)

	response, err := s.makeRequest(ctx, path)
	if err != nil {
		return nil, errors.Wrap(err, "failed to make request")
	}

	if response.StatusCode != http.StatusOK {
		return nil, fmt.Errorf("got unexpected status: %d", response.StatusCode)
	}

	teamRankings := rankings{
		Rankings:      []rank{},
		SortOrderInfo: []sortOrderInfo{},
	}
	if err := json.NewDecoder(io.LimitReader(response.Body, maxResponseSize)).Decode(&teamRankings); err != nil {
		return nil, err
	}

	rankingScoreIndex := -1
	for i, sortOrder := range teamRankings.SortOrderInfo {
		if sortOrder.Name == "Ranking Score" {
			rankingScoreIndex = i
			break
		}
	}

	var teams []store.Team
	for _, teamRank := range teamRankings.Rankings {
		var rankingScore *float64
		if rankingScoreIndex != -1 {
			rankingScore = &teamRank.SortOrders[rankingScoreIndex]
		}

		rank := teamRank.Rank
		team := store.Team{
			Key:          teamRank.TeamKey,
			EventKey:     eventKey,
			Rank:         &rank,
			RankingScore: rankingScore,
		}
		teams = append(teams, team)
	}

	return teams, nil
}<|MERGE_RESOLUTION|>--- conflicted
+++ resolved
@@ -148,11 +148,7 @@
 }
 
 // GetEvents retrieves all events from the given year (e.g. 2018).
-<<<<<<< HEAD
-func (s *Service) GetEvents(year int, schemaID *int64) ([]store.Event, error) {
-=======
-func (s *Service) GetEvents(ctx context.Context, year int) ([]store.Event, error) {
->>>>>>> 2a633df3
+func (s *Service) GetEvents(ctx context.Context, year int, schemaID *int64) ([]store.Event, error) {
 	path := fmt.Sprintf("/events/%d", year)
 
 	response, err := s.makeRequest(ctx, path)
