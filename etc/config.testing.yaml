--- conflicted
+++ resolved
@@ -1,29 +1,5 @@
 server:
-  httpAddress: 0.0.0.0:8080
+  httpAddress: localhost:8080
   year: 2018
 
-<<<<<<< HEAD
-tba:
-  URL: https://www.thebluealliance.com/api/v3
-
-database:
-  user: peregrine
-  password: ""
-  host: localhost
-  port: 5432
-  name: peregrine
-  sslMode: disable
-
-seedUser:
-  username: test
-  password: testpassword
-  realmID: 1
-  firstName: John
-  lastName: Doe
-  roles:
-    isVerified: true
-    isSuperAdmin: true
-    isAdmin: false
-=======
-dsn: user=peregrine port=5432 dbname=peregrine sslmode=disable
->>>>>>> bfda70c0
+dsn: user=brendan port=5432 dbname=peregrine sslmode=disable