package http

import (
	"context"
	"fmt"
	"net/http"
	"strings"
	"time"

	jwt "github.com/dgrijalva/jwt-go"
	"github.com/sirupsen/logrus"
)

// CORS is a middleware for setting Cross Origin Resource Sharing headers.
func CORS(next http.Handler, origin string) http.Handler {
	return http.HandlerFunc(func(w http.ResponseWriter, r *http.Request) {
		w.Header().Set("Access-Control-Allow-Origin", origin)
		w.Header().Set("Access-Control-Allow-Methods", "POST, GET, PATCH, PUT, DELETE, OPTIONS")
		w.Header().Set("Access-Control-Allow-Headers", "Authorization, Content-Type")

		next.ServeHTTP(w, r)
	})
}

// LimitBody is middleware to protect the server from requests containing
// massive amounts of data.
func LimitBody(next http.Handler) http.Handler {
	return http.HandlerFunc(func(w http.ResponseWriter, r *http.Request) {
		r.Body = http.MaxBytesReader(w, r.Body, 1000000) // 1 MB
		next.ServeHTTP(w, r)
	})
}

type recorder struct {
	len  int
	code int
	http.ResponseWriter
}

func (r *recorder) Write(b []byte) (int, error) {
	n, err := r.ResponseWriter.Write(b)
	r.len += n
	return n, err
}

func (r *recorder) WriteHeader(statusCode int) {
	r.code = statusCode
	r.ResponseWriter.WriteHeader(statusCode)
}

// Log logs information about incoming HTTP requests.
func Log(next http.Handler, l *logrus.Logger) http.HandlerFunc {
	return func(w http.ResponseWriter, r *http.Request) {
		rr := &recorder{ResponseWriter: w}

		start := time.Now()
		next.ServeHTTP(rr, r)
		end := time.Now()

		roles := GetRoles(r)

		fields := logrus.Fields{
			"method":       r.Method,
			"remote_addr":  r.RemoteAddr,
			"url":          r.URL.String(),
			"start_time":   start.Unix(),
			"request_time": end.Sub(start).Seconds(),
			"status_code":  rr.code,
			"body_size":    rr.len,
<<<<<<< HEAD
			"admin":        roles.IsAdmin,
			"super_admin":  roles.IsSuperAdmin,
=======
			"admin":        GetRoles(r).IsAdmin,
			"user_agent":   r.Header.Get("User-Agent"),
>>>>>>> 14fe5b6d
		}

		if sub, err := GetSubject(r); err != nil {
			fields["user_id"] = sub
		}

		l.WithFields(fields).Info("got request")
	}
}

// Auth returns a middleware used for jwt authentication.
func Auth(next http.HandlerFunc, jwtSecret []byte) http.HandlerFunc {
	return func(w http.ResponseWriter, r *http.Request) {
		if r.Header.Get("Authentication") == "" {
			next(w, r)
			return
		}

		ss := strings.TrimPrefix(r.Header.Get("Authentication"), "Bearer ")
		token, err := jwt.ParseWithClaims(ss, &Claims{}, func(token *jwt.Token) (interface{}, error) {
			if _, ok := token.Method.(*jwt.SigningMethodHMAC); !ok {
				return nil, fmt.Errorf("unexpected signing method: %v", token.Header["alg"])
			}

			return jwtSecret, nil
		})
		if err != nil {
			Error(w, http.StatusUnauthorized)
			return
		}

		if !token.Valid {
			Error(w, http.StatusUnauthorized)
			return
		}

		claims, ok := token.Claims.(*Claims)
		if !ok {
			Error(w, http.StatusUnauthorized)
			return
		}

		ctx := context.WithValue(r.Context(), keyRolesContext, claims.Roles)
		ctx = context.WithValue(ctx, keySubjectContext, claims.Subject)
		ctx = context.WithValue(ctx, keyRealmContext, claims.Realm)

		next(w, r.WithContext(ctx))
	}
}

// ACL returns a middleware that must be used inside of an Auth middleware for
// checking user roles. The SuperOrAdmin requirement will be satisfied by any
// user who is either a SuperAdmin or a realm Admin.
func ACL(next http.HandlerFunc, requireSuperOrAdmin, requireVerified, requireLoggedIn bool) http.HandlerFunc {
	return func(w http.ResponseWriter, r *http.Request) {
		_, err := GetSubject(r)
		if err != nil && requireLoggedIn {
			Error(w, http.StatusUnauthorized)
			return
		}

		roles := GetRoles(r)
		if (requireSuperOrAdmin && !roles.IsSuperAdmin && !roles.IsAdmin) || (requireVerified && !roles.IsVerified) {
			Error(w, http.StatusForbidden)
			return
		}

		next(w, r)
	}
}<|MERGE_RESOLUTION|>--- conflicted
+++ resolved
@@ -67,13 +67,9 @@
 			"request_time": end.Sub(start).Seconds(),
 			"status_code":  rr.code,
 			"body_size":    rr.len,
-<<<<<<< HEAD
 			"admin":        roles.IsAdmin,
 			"super_admin":  roles.IsSuperAdmin,
-=======
-			"admin":        GetRoles(r).IsAdmin,
 			"user_agent":   r.Header.Get("User-Agent"),
->>>>>>> 14fe5b6d
 		}
 
 		if sub, err := GetSubject(r); err != nil {
