--- conflicted
+++ resolved
@@ -11,32 +11,19 @@
 )
 
 type location struct {
-	Lat float64 `json:"lat"`
-	Lon float64 `json:"lon"`
+	Name *string `json:"name"`
+	Lat  float64 `json:"lat"`
+	Lon  float64 `json:"lon"`
 }
 
 type event struct {
-<<<<<<< HEAD
-	Key       string          `json:"key"`
-	Name      string          `json:"name"`
-	District  *string         `json:"district,omitempty"`
-	Week      *int            `json:"week,omitempty"`
-	StartDate *store.UnixTime `json:"startDate"`
-	EndDate   *store.UnixTime `json:"endDate"`
-	Location  struct {
-		Name *string `json:"name,omitempty"`
-		Lat  float64 `json:"lat"`
-		Lon  float64 `json:"lon"`
-	} `json:"location"`
-=======
-	ID        string         `json:"id"`
+	Key       string         `json:"key"`
 	Name      string         `json:"name"`
 	District  *string        `json:"district,omitempty"`
 	Week      *int           `json:"week,omitempty"`
 	StartDate store.UnixTime `json:"startDate"`
 	EndDate   store.UnixTime `json:"endDate"`
 	Location  location       `json:"location"`
->>>>>>> 752e9290
 }
 
 type webcast struct {
@@ -62,11 +49,7 @@
 		fullEvents, err := s.store.GetEvents()
 		if err != nil {
 			ihttp.Error(w, http.StatusInternalServerError)
-<<<<<<< HEAD
 			s.logger.Printf("Error: retrieving event data: %v\n", err)
-=======
-			s.logger.Printf("Error: getting events from store: %v\n", err)
->>>>>>> 752e9290
 			return
 		}
 
@@ -77,19 +60,9 @@
 				Name:      fullEvent.Name,
 				District:  fullEvent.District,
 				Week:      fullEvent.Week,
-<<<<<<< HEAD
-				StartDate: &fullEvent.StartDate,
-				EndDate:   &fullEvent.EndDate,
-				Location: struct {
-					Name *string `json:"name,omitempty"`
-					Lat  float64 `json:"lat"`
-					Lon  float64 `json:"lon"`
-				}{
-=======
 				StartDate: fullEvent.StartDate,
 				EndDate:   fullEvent.EndDate,
 				Location: location{
->>>>>>> 752e9290
 					Lat: fullEvent.Location.Lat,
 					Lon: fullEvent.Location.Lon,
 				},
@@ -139,13 +112,9 @@
 				Name:      fullEvent.Name,
 				District:  fullEvent.District,
 				Week:      fullEvent.Week,
-				StartDate: &fullEvent.StartDate,
-				EndDate:   &fullEvent.EndDate,
-				Location: struct {
-					Name *string `json:"name,omitempty"`
-					Lat  float64 `json:"lat"`
-					Lon  float64 `json:"lon"`
-				}{
+				StartDate: fullEvent.StartDate,
+				EndDate:   fullEvent.EndDate,
+				Location: location{
 					Name: &fullEvent.Location.Name,
 					Lat:  fullEvent.Location.Lat,
 					Lon:  fullEvent.Location.Lon,
@@ -154,10 +123,8 @@
 			Webcasts: webcasts,
 		}
 
-		err = ihttp.Respond(w, event, nil, http.StatusOK)
-		if err != nil {
-			s.logger.Println(err)
-		}
+		// Using &event so that pointer receivers on embedded types get promoted
+		ihttp.Respond(w, &event, nil, http.StatusOK)
 	}
 }
 
