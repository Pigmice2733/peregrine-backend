--- conflicted
+++ resolved
@@ -185,7 +185,6 @@
     addr + '/events/2018flor/matches/2018flor_qm28/info',
   ).then(d => d.json())
   const info = d.data
-<<<<<<< HEAD
   expect(info).toBeAMatch()
 })
 
@@ -209,29 +208,6 @@
     expect(info.nextMatch).toBeAMatch()
   }
   expect(Object.keys(info)).toBeASubsetOf(['nextMatch', 'rank', 'rankingScore'])
-=======
-  expect(info.key).toEqual('2018flor_qm28')
-  expect(info.time).toBeADateString()
-  expect(info.redScore).toBeUndefinedOr(Number)
-  expect(info.blueScore).toBeUndefinedOr(Number)
-  expect(info.redAlliance).toEqual(expect.any(Array))
-  expect(info.redAlliance).toHaveLength(3)
-  info.redAlliance.forEach(team => {
-    expect(team).toBeATeamKey()
-  })
-  expect(info.blueAlliance).toEqual(expect.any(Array))
-  expect(info.blueAlliance).toHaveLength(3)
-  info.blueAlliance.forEach(team => {
-    expect(team).toBeATeamKey()
-  })
-  expect(Object.keys(info)).toBeASubsetOf([
-    'key',
-    'time',
-    'redAlliance',
-    'blueAlliance',
-    'redScore',
-    'blueScore',
-  ])
 })
 
 test('/authenticate route', async () => {
@@ -292,5 +268,4 @@
   })
 
   expect(response.status).toBe(201)
->>>>>>> dc2b57d9
 })