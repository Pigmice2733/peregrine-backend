package config

import (
	"os"
	"path"
	"time"

	"github.com/pkg/errors"
	"github.com/spf13/viper"
)

// Server holds information about the peregrine backend HTTP server.
type Server struct {
	HTTPAddress  string `yaml:"httpAddress"`
	HTTPSAddress string `yaml:"httpsAddress"`
	KeyFile      string `yaml:"keyFile"`
	CertFile     string `yaml:"certFile"`
	Origin       string `yaml:"origin"`
	Year         int    `yaml:"year"`
	LogJSON      bool   `yaml:"logJSON"`
}

// Config holds information about how the peregrine backend is configured.
type Config struct {
	Server Server `yaml:"server"`

	TBA struct {
		URL    string `yaml:"URL"`
		APIKey string `yaml:"apiKey"`
	} `yaml:"tba"`

<<<<<<< HEAD
	SeedUser *struct {
		Username  string      `yaml:"username"`
		Password  string      `yaml:"password"`
		RealmID   int64       `yaml:"realmID"`
		FirstName string      `yaml:"firstName"`
		LastName  string      `yaml:"lastName"`
		Roles     store.Roles `yaml:"roles"`
	} `yaml:"seedUser"`

	Database store.Options `yaml:"database"`
=======
	DSN string `yaml:"dsn"`
>>>>>>> bfda70c0
}

// Open opens basePath/etc/config.$GO_ENV.json as a Config
func Open(basePath string) (Config, error) {
	environment := "development"
	if goEnv, ok := os.LookupEnv("GO_ENV"); ok {
		environment = goEnv
	}

	viper.AddConfigPath(path.Join(basePath, "etc"))
	viper.SetConfigName("config." + environment)

	viper.SetDefault("server", map[string]interface{}{
		"httpAddress": ":8080",
		"origin":      "*",
		"year":        time.Now().Year(),
		"logJSON":     false,
	})
	viper.SetDefault("tba.url", "https://www.thebluealliance.com/api/v3")
	if err := viper.BindEnv("tba.apiKey", "PEREGRINE_TBA_API_KEY"); err != nil {
		return Config{}, errors.Wrap(err, "unable to bind viper env var for api key")
	}

	if err := viper.ReadInConfig(); err != nil {
		return Config{}, errors.Wrap(err, "unable to read in config file")
	}

	var c Config
	if err := viper.Unmarshal(&c); err != nil {
		return c, errors.Wrap(err, "unable to unmarshal config from viper")
	}

	return c, nil
}<|MERGE_RESOLUTION|>--- conflicted
+++ resolved
@@ -29,20 +29,7 @@
 		APIKey string `yaml:"apiKey"`
 	} `yaml:"tba"`
 
-<<<<<<< HEAD
-	SeedUser *struct {
-		Username  string      `yaml:"username"`
-		Password  string      `yaml:"password"`
-		RealmID   int64       `yaml:"realmID"`
-		FirstName string      `yaml:"firstName"`
-		LastName  string      `yaml:"lastName"`
-		Roles     store.Roles `yaml:"roles"`
-	} `yaml:"seedUser"`
-
-	Database store.Options `yaml:"database"`
-=======
 	DSN string `yaml:"dsn"`
->>>>>>> bfda70c0
 }
 
 // Open opens basePath/etc/config.$GO_ENV.json as a Config
