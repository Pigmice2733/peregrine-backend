--- conflicted
+++ resolved
@@ -31,16 +31,11 @@
 
 		teams := r.URL.Query()["team"]
 
-<<<<<<< HEAD
-		event, err := s.Store.GetEvent(eventKey)
+		event, err := s.Store.GetEvent(r.Context(), eventKey)
 		if err, ok := err.(*store.ErrNoResults); ok {
 			ihttp.Error(w, http.StatusNotFound)
 			return
 		} else if err != nil {
-=======
-		event, err := s.Store.GetEvent(r.Context(), eventKey)
-		if err != nil {
->>>>>>> 2a633df3
 			ihttp.Error(w, http.StatusInternalServerError)
 			go s.Logger.WithError(err).Error("retrieving event")
 			return
@@ -96,16 +91,11 @@
 		vars := mux.Vars(r)
 		eventKey, matchKey := vars["eventKey"], vars["matchKey"]
 
-<<<<<<< HEAD
-		event, err := s.Store.GetEvent(eventKey)
+		event, err := s.Store.GetEvent(r.Context(), eventKey)
 		if err, ok := err.(*store.ErrNoResults); ok {
 			ihttp.Error(w, http.StatusNotFound)
 			return
 		} else if err != nil {
-=======
-		event, err := s.Store.GetEvent(r.Context(), eventKey)
-		if err != nil {
->>>>>>> 2a633df3
 			ihttp.Error(w, http.StatusInternalServerError)
 			go s.Logger.WithError(err).Error("retrieving event")
 			return
@@ -169,16 +159,11 @@
 
 		eventKey := mux.Vars(r)["eventKey"]
 
-<<<<<<< HEAD
-		event, err := s.Store.GetEvent(eventKey)
+		event, err := s.Store.GetEvent(r.Context(), eventKey)
 		if err, ok := err.(*store.ErrNoResults); ok {
 			ihttp.Error(w, http.StatusNotFound)
 			return
 		} else if err != nil {
-=======
-		event, err := s.Store.GetEvent(r.Context(), eventKey)
-		if err != nil {
->>>>>>> 2a633df3
 			ihttp.Error(w, http.StatusInternalServerError)
 			go s.Logger.WithError(err).Error("retrieving event")
 			return
