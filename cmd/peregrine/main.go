package main

import (
	"context"
	"crypto/rand"
	"flag"
	"fmt"
	"os"
	"time"

	"github.com/Pigmice2733/peregrine-backend/internal/config"
	"github.com/Pigmice2733/peregrine-backend/internal/server"
	"github.com/Pigmice2733/peregrine-backend/internal/store"
	"github.com/Pigmice2733/peregrine-backend/internal/tba"
	"github.com/pkg/errors"
	"github.com/sirupsen/logrus"
)

func main() {
	var basePath = flag.String("basePath", ".", "Path to the etc directory where the config file is.")

	flag.Parse()

	if err := run(*basePath); err != nil {
		fmt.Printf("got error: %v\n", err)
		os.Exit(1)
	}
}

func run(basePath string) error {
	c, err := config.Open(basePath)
	if err != nil {
		return errors.Wrap(err, "opening config")
	}

	tba := tba.Service{
		URL:    c.TBA.URL,
		APIKey: c.TBA.APIKey,
	}

	logger := logrus.New()
	if c.Server.LogJSON {
		logger.Formatter = &logrus.JSONFormatter{}
	}

<<<<<<< HEAD
	sto, err := store.New(c.DSN, logger)
=======
	sto, err := store.New(context.Background(), c.DSN, logger)
>>>>>>> ec6c02f8
	if err != nil {
		return errors.Wrap(err, "opening postgres server")
	}
	defer sto.Close()

	if c.Server.Year == 0 {
		c.Server.Year = time.Now().Year()
	}

	jwtSecret := make([]byte, 64)
	if _, err := rand.Read(jwtSecret); err != nil {
		return errors.Wrap(err, "generating jwt secret")
	}

	s := &server.Server{
		TBA:       tba,
		Store:     sto,
		Logger:    logger,
		Server:    c.Server,
		JWTSecret: jwtSecret,
	}

	return errors.Wrap(s.Run(context.Background()), "running server")
}<|MERGE_RESOLUTION|>--- conflicted
+++ resolved
@@ -43,11 +43,7 @@
 		logger.Formatter = &logrus.JSONFormatter{}
 	}
 
-<<<<<<< HEAD
-	sto, err := store.New(c.DSN, logger)
-=======
 	sto, err := store.New(context.Background(), c.DSN, logger)
->>>>>>> ec6c02f8
 	if err != nil {
 		return errors.Wrap(err, "opening postgres server")
 	}
