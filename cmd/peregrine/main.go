--- conflicted
+++ resolved
@@ -42,31 +42,6 @@
 		return errors.Wrap(err, "opening postgres server")
 	}
 
-<<<<<<< HEAD
-	if c.SeedUser != nil {
-		hashedPassword, err := bcrypt.GenerateFromPassword([]byte(c.SeedUser.Password), bcrypt.DefaultCost)
-		if err != nil {
-			return errors.Wrap(err, "creating seed user hashed password")
-		}
-
-		u := store.User{
-			Username:       c.SeedUser.Username,
-			HashedPassword: string(hashedPassword),
-			RealmID:        c.SeedUser.RealmID,
-			FirstName:      c.SeedUser.FirstName,
-			LastName:       c.SeedUser.LastName,
-			Roles:          c.SeedUser.Roles,
-		}
-
-		err = sto.CreateUser(u)
-		_, ok := err.(*store.ErrExists)
-		if err != nil && !ok {
-			return errors.Wrap(err, "creating seed user")
-		}
-	}
-
-=======
->>>>>>> bfda70c0
 	if c.Server.Year == 0 {
 		c.Server.Year = time.Now().Year()
 	}
